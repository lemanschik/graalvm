--- conflicted
+++ resolved
@@ -1,4 +1,3 @@
-<<<<<<< HEAD
 2012.09.17, Version 0.9.2 (Unstable)
 
 * http_parser: upgrade to ad3b631
@@ -128,8 +127,9 @@
 * readline: Use one history item for reentered line (Vladimir Beloborodov)
 
 * Fix #3521 Make process.env more like a regular Object (isaacs)
-=======
-2012.09.27, Version 0.8.11 (Stable)
+
+
+2012.09.27, Version 0.8.11 (Stable), e1f39468fa580c1e4cb15fac621f87944ee625dc
 
 * fs: Fix stat() size reporting for large files (Ben Noordhuis)
 
@@ -173,7 +173,6 @@
 * tls: Use slab allocator for memory management (Fedor Indutny)
 
 * openssl: Use optimized assembly code for x86 and x64 (Bert Belder)
->>>>>>> 33a5c8a8
 
 
 2012.09.11, Version 0.8.9 (Stable), b88c3902b241cf934e75443b934f2033ad3915b1
