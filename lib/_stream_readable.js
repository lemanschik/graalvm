--- conflicted
+++ resolved
@@ -370,19 +370,10 @@
 
 function chunkInvalid(state, chunk) {
   var er = null;
-<<<<<<< HEAD
   if (!util.isBuffer(chunk) &&
       !util.isString(chunk) &&
       !util.isNullOrUndefined(chunk) &&
-      !state.objectMode &&
-      !er) {
-=======
-  if (!Buffer.isBuffer(chunk) &&
-      'string' !== typeof chunk &&
-      chunk !== null &&
-      chunk !== undefined &&
       !state.objectMode) {
->>>>>>> 47abdd9c
     er = new TypeError('Invalid non-string/buffer chunk');
   }
   return er;
