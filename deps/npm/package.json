--- conflicted
+++ resolved
@@ -1,9 +1,5 @@
 {
-<<<<<<< HEAD
-  "version": "1.3.3",
-=======
   "version": "1.3.4",
->>>>>>> 5e865191
   "name": "npm",
   "publishConfig": {
     "proprietary-attribs": false
