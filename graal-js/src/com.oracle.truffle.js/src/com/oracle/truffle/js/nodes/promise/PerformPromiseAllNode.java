/*
 * Copyright (c) 2018, 2020, Oracle and/or its affiliates. All rights reserved.
 * DO NOT ALTER OR REMOVE COPYRIGHT NOTICES OR THIS FILE HEADER.
 *
 * The Universal Permissive License (UPL), Version 1.0
 *
 * Subject to the condition set forth below, permission is hereby granted to any
 * person obtaining a copy of this software, associated documentation and/or
 * data (collectively the "Software"), free of charge and under any and all
 * copyright rights in the Software, and any and all patent rights owned or
 * freely licensable by each licensor hereunder covering either (i) the
 * unmodified Software as contributed to or provided by such licensor, or (ii)
 * the Larger Works (as defined below), to deal in both
 *
 * (a) the Software, and
 *
 * (b) any piece of software and/or hardware listed in the lrgrwrks.txt file if
 * one is included with the Software each a "Larger Work" to which the Software
 * is contributed by such licensors),
 *
 * without restriction, including without limitation the rights to copy, create
 * derivative works of, display, perform, and distribute the Software and make,
 * use, sell, offer for sale, import, export, have made, and have sold the
 * Software and the Larger Work(s), and to sublicense the foregoing rights on
 * either these or other terms.
 *
 * This license is subject to the following condition:
 *
 * The above copyright notice and either this complete permission notice or at a
 * minimum a reference to the UPL must be included in all copies or substantial
 * portions of the Software.
 *
 * THE SOFTWARE IS PROVIDED "AS IS", WITHOUT WARRANTY OF ANY KIND, EXPRESS OR
 * IMPLIED, INCLUDING BUT NOT LIMITED TO THE WARRANTIES OF MERCHANTABILITY,
 * FITNESS FOR A PARTICULAR PURPOSE AND NONINFRINGEMENT. IN NO EVENT SHALL THE
 * AUTHORS OR COPYRIGHT HOLDERS BE LIABLE FOR ANY CLAIM, DAMAGES OR OTHER
 * LIABILITY, WHETHER IN AN ACTION OF CONTRACT, TORT OR OTHERWISE, ARISING FROM,
 * OUT OF OR IN CONNECTION WITH THE SOFTWARE OR THE USE OR OTHER DEALINGS IN THE
 * SOFTWARE.
 */
package com.oracle.truffle.js.nodes.promise;

import com.oracle.truffle.api.CallTarget;
import com.oracle.truffle.api.RootCallTarget;
import com.oracle.truffle.api.Truffle;
import com.oracle.truffle.api.TruffleStackTraceElement;
import com.oracle.truffle.api.frame.VirtualFrame;
import com.oracle.truffle.api.object.DynamicObject;
import com.oracle.truffle.api.object.HiddenKey;
import com.oracle.truffle.api.profiles.BranchProfile;
import com.oracle.truffle.api.source.SourceSection;
import com.oracle.truffle.js.lang.JavaScriptLanguage;
import com.oracle.truffle.js.nodes.JavaScriptNode;
import com.oracle.truffle.js.nodes.access.PropertyGetNode;
import com.oracle.truffle.js.nodes.access.PropertySetNode;
import com.oracle.truffle.js.nodes.arguments.AccessIndexedArgumentNode;
import com.oracle.truffle.js.nodes.function.JSBuiltin;
import com.oracle.truffle.js.nodes.function.JSFunctionCallNode;
import com.oracle.truffle.js.runtime.Errors;
import com.oracle.truffle.js.runtime.JSArguments;
import com.oracle.truffle.js.runtime.JSContext;
import com.oracle.truffle.js.runtime.JSFrameUtil;
import com.oracle.truffle.js.runtime.JSRealm;
import com.oracle.truffle.js.runtime.JSRuntime;
import com.oracle.truffle.js.runtime.JavaScriptRootNode;
import com.oracle.truffle.js.runtime.builtins.JSArray;
import com.oracle.truffle.js.runtime.builtins.JSFunction;
import com.oracle.truffle.js.runtime.builtins.JSFunctionData;
import com.oracle.truffle.js.runtime.builtins.JSPromise;
import com.oracle.truffle.js.runtime.objects.IteratorRecord;
import com.oracle.truffle.js.runtime.objects.PromiseCapabilityRecord;
import com.oracle.truffle.js.runtime.objects.Undefined;
import com.oracle.truffle.js.runtime.util.SimpleArrayList;

public class PerformPromiseAllNode extends PerformPromiseCombinatorNode {

<<<<<<< HEAD
    protected static final class BoxedInt {
        int value;

        BoxedInt() {
        }

        BoxedInt(int value) {
            this.value = value;
        }
    }

    public static final class ResolveElementArgs {
        public final int index;
        public final PromiseCapabilityRecord capability;
=======
    protected static final class ResolveElementArgs {
>>>>>>> 6e6dd39b
        boolean alreadyCalled;
        final SimpleArrayList<Object> values;
        final BoxedInt remainingElements;

        ResolveElementArgs(int index, SimpleArrayList<Object> values, PromiseCapabilityRecord capability, BoxedInt remainingElements) {
            this.alreadyCalled = false;
            this.index = index;
            this.values = values;
            this.capability = capability;
            this.remainingElements = remainingElements;
        }
    }

    static final HiddenKey RESOLVE_ELEMENT_ARGS_KEY = new HiddenKey("ResolveElementArgs");

    @Child protected JSFunctionCallNode callResolve;
    @Child protected PropertyGetNode getThen;
    @Child protected JSFunctionCallNode callThen;
    @Child protected PropertySetNode setArgs;
    private final BranchProfile growProfile = BranchProfile.create();

    protected PerformPromiseAllNode(JSContext context) {
        super(context);
        this.callResolve = JSFunctionCallNode.createCall();
        this.getThen = PropertyGetNode.create(JSPromise.THEN, false, context);
        this.callThen = JSFunctionCallNode.createCall();
        this.setArgs = PropertySetNode.createSetHidden(RESOLVE_ELEMENT_ARGS_KEY, context);
    }

    public static PerformPromiseAllNode create(JSContext context) {
        return new PerformPromiseAllNode(context);
    }

    @Override
    public DynamicObject execute(IteratorRecord iteratorRecord, DynamicObject constructor, PromiseCapabilityRecord resultCapability) {
        assert JSRuntime.isConstructor(constructor);
        SimpleArrayList<Object> values = new SimpleArrayList<>(10);
        BoxedInt remainingElementsCount = new BoxedInt(1);
        Object promiseResolve = getPromiseResolve(constructor);
        for (int index = 0;; index++) {
            Object next = iteratorStepOrSetDone(iteratorRecord);
            if (next == Boolean.FALSE) {
                iteratorRecord.setDone(true);
                remainingElementsCount.value--;
                if (remainingElementsCount.value == 0) {
                    DynamicObject valuesArray = JSArray.createConstantObjectArray(context, values.toArray());
                    callResolve.executeCall(JSArguments.createOneArg(Undefined.instance, resultCapability.getResolve(), valuesArray));
                }
                return resultCapability.getPromise();
            }
            Object nextValue = iteratorValueOrSetDone(iteratorRecord, next);
            values.add(Undefined.instance, growProfile);
            Object nextPromise = callResolve.executeCall(JSArguments.createOneArg(constructor, promiseResolve, nextValue));
            DynamicObject resolveElement = createResolveElementFunction(index, values, resultCapability, remainingElementsCount);
            Object rejectElement = createRejectElementFunction(index, values, resultCapability, remainingElementsCount);
            remainingElementsCount.value++;
            callThen.executeCall(JSArguments.create(nextPromise, getThen.getValue(nextPromise), resolveElement, rejectElement));
        }
    }

    protected DynamicObject createResolveElementFunction(int index, SimpleArrayList<Object> values, PromiseCapabilityRecord resultCapability, BoxedInt remainingElementsCount) {
        JSFunctionData functionData = context.getOrCreateBuiltinFunctionData(JSContext.BuiltinFunctionKey.PromiseAllResolveElement, (c) -> createResolveElementFunctionImpl(c));
        DynamicObject function = JSFunction.create(context.getRealm(), functionData);
        setArgs.setValue(function, new ResolveElementArgs(index, values, resultCapability, remainingElementsCount));
        return function;
    }

    @SuppressWarnings("unused")
    protected Object createRejectElementFunction(int index, SimpleArrayList<Object> values, PromiseCapabilityRecord resultCapability, BoxedInt remainingElementsCount) {
        return resultCapability.getReject();
    }

    private static JSFunctionData createResolveElementFunctionImpl(JSContext context) {
        class PromiseAllResolveElementRootNode extends JavaScriptRootNode implements AsyncHandlerRootNode {
            @Child private JavaScriptNode valueNode = AccessIndexedArgumentNode.create(0);
            @Child private PropertyGetNode getArgs = PropertyGetNode.createGetHidden(RESOLVE_ELEMENT_ARGS_KEY, context);
            @Child private JSFunctionCallNode callResolve = JSFunctionCallNode.createCall();

            @Override
            public Object execute(VirtualFrame frame) {
                DynamicObject functionObject = JSFrameUtil.getFunctionObject(frame);
                ResolveElementArgs args = (ResolveElementArgs) getArgs.getValue(functionObject);
                if (args.alreadyCalled) {
                    return Undefined.instance;
                }
                args.alreadyCalled = true;
                Object value = valueNode.execute(frame);
                args.values.set(args.index, value);
                args.remainingElements.value--;
                if (args.remainingElements.value == 0) {
                    DynamicObject valuesArray = JSArray.createConstantObjectArray(context, args.values.toArray());
                    return callResolve.executeCall(JSArguments.createOneArg(Undefined.instance, args.capability.getResolve(), valuesArray));
                }
                return Undefined.instance;
            }

            @Override
            public AsyncStackTraceInfo getAsyncStackTraceInfo(DynamicObject handlerFunction) {
                assert JSFunction.isJSFunction(handlerFunction) && ((RootCallTarget) JSFunction.getFunctionData(handlerFunction).getCallTarget()).getRootNode() == this;
                ResolveElementArgs resolveArgs = (ResolveElementArgs) handlerFunction.get(PerformPromiseAllNode.RESOLVE_ELEMENT_ARGS_KEY, null);
                int promiseIndex = resolveArgs.index;
                JSRealm realm = JSFunction.getRealm(handlerFunction);
                TruffleStackTraceElement asyncStackTraceElement = createPromiseAllStackTraceElement(promiseIndex, realm);
                DynamicObject resultPromise = resolveArgs.capability.getPromise();
                return new AsyncStackTraceInfo(resultPromise, asyncStackTraceElement);
            }
        }
        CallTarget callTarget = Truffle.getRuntime().createCallTarget(new PromiseAllResolveElementRootNode());
        return JSFunctionData.createCallOnly(context, callTarget, 1, "");
    }

    static TruffleStackTraceElement createPromiseAllStackTraceElement(int promiseIndex, JSRealm realm) {
        return TruffleStackTraceElement.create(new PromiseAllMarkerRootNode(null, JSBuiltin.createSourceSection()),
                        (RootCallTarget) JSFunction.getFunctionData(realm.getPromiseAllFunctionObject()).getCallTarget(),
                        Truffle.getRuntime().createMaterializedFrame(JSArguments.createOneArg(realm.getPromiseConstructor(), realm.getPromiseAllFunctionObject(), promiseIndex)));
    }

    public static final class PromiseAllMarkerRootNode extends JavaScriptRootNode {
        PromiseAllMarkerRootNode(JavaScriptLanguage lang, SourceSection sourceSection) {
            super(lang, sourceSection, null);
        }

        @Override
        public Object execute(VirtualFrame frame) {
            throw Errors.shouldNotReachHere();
        }

        @Override
        public boolean isInternal() {
            return false;
        }

        @Override
        protected boolean isInstrumentable() {
            return false;
        }

        @Override
        public String getName() {
            return "Promise.all";
        }
    }
}<|MERGE_RESOLUTION|>--- conflicted
+++ resolved
@@ -74,24 +74,9 @@
 
 public class PerformPromiseAllNode extends PerformPromiseCombinatorNode {
 
-<<<<<<< HEAD
-    protected static final class BoxedInt {
-        int value;
-
-        BoxedInt() {
-        }
-
-        BoxedInt(int value) {
-            this.value = value;
-        }
-    }
-
     public static final class ResolveElementArgs {
         public final int index;
         public final PromiseCapabilityRecord capability;
-=======
-    protected static final class ResolveElementArgs {
->>>>>>> 6e6dd39b
         boolean alreadyCalled;
         final SimpleArrayList<Object> values;
         final BoxedInt remainingElements;
