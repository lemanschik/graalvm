# Stream

    Stability: 2 - Unstable

A stream is an abstract interface implemented by various objects in
Node.  For example a [request to an HTTP
server](http.html#http_http_incomingmessage) is a stream, as is
[stdout][]. Streams are readable, writable, or both. All streams are
instances of [EventEmitter][]

You can load the Stream base classes by doing `require('stream')`.
There are base classes provided for [Readable][] streams, [Writable][]
streams, [Duplex][] streams, and [Transform][] streams.

This document is split up into 3 sections.  The first explains the
parts of the API that you need to be aware of to use streams in your
programs.  If you never implement a streaming API yourself, you can
stop there.

The second section explains the parts of the API that you need to use
if you implement your own custom streams yourself.  The API is
designed to make this easy for you to do.

The third section goes into more depth about how streams work,
including some of the internal mechanisms and functions that you
should probably not modify unless you definitely know what you are
doing.


## API for Stream Consumers

<!--type=misc-->

Streams can be either [Readable][], [Writable][], or both ([Duplex][]).

All streams are EventEmitters, but they also have other custom methods
and properties depending on whether they are Readable, Writable, or
Duplex.

If a stream is both Readable and Writable, then it implements all of
the methods and events below.  So, a [Duplex][] or [Transform][] stream is
fully described by this API, though their implementation may be
somewhat different.

It is not necessary to implement Stream interfaces in order to consume
streams in your programs.  If you **are** implementing streaming
interfaces in your own program, please also refer to
[API for Stream Implementors][] below.

Almost all Node programs, no matter how simple, use Streams in some
way.  Here is an example of using Streams in a Node program:

```javascript
var http = require('http');

var server = http.createServer(function (req, res) {
  // req is an http.IncomingMessage, which is a Readable Stream
  // res is an http.ServerResponse, which is a Writable Stream

  var body = '';
  // we want to get the data as utf8 strings
  // If you don't set an encoding, then you'll get Buffer objects
  req.setEncoding('utf8');

  // Readable streams emit 'data' events once a listener is added
  req.on('data', function (chunk) {
    body += chunk;
  })

  // the end event tells you that you have entire body
  req.on('end', function () {
    try {
      var data = JSON.parse(body);
    } catch (er) {
      // uh oh!  bad json!
      res.statusCode = 400;
      return res.end('error: ' + er.message);
    }

    // write back something interesting to the user:
    res.write(typeof data);
    res.end();
  })
})

server.listen(1337);

// $ curl localhost:1337 -d '{}'
// object
// $ curl localhost:1337 -d '"foo"'
// string
// $ curl localhost:1337 -d 'not json'
// error: Unexpected token o
```

### Class: stream.Readable

<!--type=class-->

The Readable stream interface is the abstraction for a *source* of
data that you are reading from.  In other words, data comes *out* of a
Readable stream.

A Readable stream will not start emitting data until you indicate that
you are ready to receive it.

Readable streams have two "modes": a **flowing mode** and a **non-flowing
mode**.  When in flowing mode, data is read from the underlying system
and provided to your program as fast as possible.  In non-flowing
mode, you must explicitly call `stream.read()` to get chunks of data
out.

Examples of readable streams include:

* [http responses, on the client](http.html#http_http_incomingmessage)
* [http requests, on the server](http.html#http_http_incomingmessage)
* [fs read streams](fs.html#fs_class_fs_readstream)
* [zlib streams][]
* [crypto streams][]
* [tcp sockets][]
* [child process stdout and stderr][]
* [process.stdin][]

#### Event: 'readable'

When a chunk of data can be read from the stream, it will emit a
`'readable'` event.

In some cases, listening for a `'readable'` event will cause some data
to be read into the internal buffer from the underlying system, if it
hadn't already.

```javascript
var readable = getReadableStreamSomehow();
readable.on('readable', function() {
  // there is some data to read now
})
```

Once the internal buffer is drained, a `readable` event will fire
again when more data is available.

#### Event: 'data'

* `chunk` {Buffer | String} The chunk of data.

If you attach a `data` event listener, then it will switch the stream
into flowing mode, and data will be passed to your handler as soon as
it is available.

If you just want to get all the data out of the stream as fast as
possible, this is the best way to do so.

```javascript
var readable = getReadableStreamSomehow();
readable.on('data', function(chunk) {
  console.log('got %d bytes of data', chunk.length);
})
```

#### Event: 'end'

This event fires when no more data will be provided.

Note that the `end` event **will not fire** unless the data is
completely consumed.  This can be done by switching into flowing mode,
or by calling `read()` repeatedly until you get to the end.

```javascript
var readable = getReadableStreamSomehow();
readable.on('data', function(chunk) {
  console.log('got %d bytes of data', chunk.length);
})
readable.on('end', function() {
  console.log('there will be no more data.');
});
```

#### Event: 'close'

Emitted when the underlying resource (for example, the backing file
descriptor) has been closed. Not all streams will emit this.

#### Event: 'error'

Emitted if there was an error receiving data.

#### readable.read([size])

* `size` {Number} Optional argument to specify how much data to read.
* Return {String | Buffer | null}

The `read()` method pulls some data out of the internal buffer and
returns it.  If there is no data available, then it will return
`null`.

If you pass in a `size` argument, then it will return that many
bytes.  If `size` bytes are not available, then it will return `null`.

If you do not specify a `size` argument, then it will return all the
data in the internal buffer.

This method should only be called in non-flowing mode.  In
flowing-mode, this method is called automatically until the internal
buffer is drained.

```javascript
var readable = getReadableStreamSomehow();
readable.on('readable', function() {
  var chunk;
  while (null !== (chunk = readable.read())) {
    console.log('got %d bytes of data', chunk.length);
  }
});
```

#### readable.setEncoding(encoding)

* `encoding` {String} The encoding to use.

Call this function to cause the stream to return strings of the
specified encoding instead of Buffer objects.  For example, if you do
`readable.setEncoding('utf8')`, then the output data will be
interpreted as UTF-8 data, and returned as strings.  If you do
`readable.setEncoding('hex')`, then the data will be encoded in
hexadecimal string format.

This properly handles multi-byte characters that would otherwise be
potentially mangled if you simply pulled the Buffers directly and
called `buf.toString(encoding)` on them.  If you want to read the data
as strings, always use this method.

```javascript
var readable = getReadableStreamSomehow();
readable.setEncoding('utf8');
readable.on('data', function(chunk) {
  assert.equal(typeof chunk, 'string');
  console.log('got %d characters of string data', chunk.length);
})
```

#### readable.resume()

This method will cause the readable stream to resume emitting `data`
events.

This method will switch the stream into flowing-mode.  If you do *not*
want to consume the data from a stream, but you *do* want to get to
its `end` event, you can call `readable.resume()` to open the flow of
data.

```javascript
var readable = getReadableStreamSomehow();
readable.resume();
readable.on('end', function(chunk) {
  console.log('got to the end, but did not read anything');
})
```

#### readable.pause()

This method will cause a stream in flowing-mode to stop emitting
`data` events.  Any data that becomes available will remain in the
internal buffer.

This method is only relevant in flowing mode.  When called on a
non-flowing stream, it will switch into flowing mode, but remain
paused.

```javascript
var readable = getReadableStreamSomehow();
readable.on('data', function(chunk) {
  console.log('got %d bytes of data', chunk.length);
  readable.pause();
  console.log('there will be no more data for 1 second');
  setTimeout(function() {
    console.log('now data will start flowing again');
    readable.resume();
  }, 1000);
})
```

#### readable.pipe(destination, [options])

* `destination` {[Writable][] Stream} The destination for writing data
* `options` {Object} Pipe options
  * `end` {Boolean} End the writer when the reader ends. Default = `true`

This method pulls all the data out of a readable stream, and writes it
to the supplied destination, automatically managing the flow so that
the destination is not overwhelmed by a fast readable stream.

Multiple destinations can be piped to safely.

```javascript
var readable = getReadableStreamSomehow();
var writable = fs.createWriteStream('file.txt');
// All the data from readable goes into 'file.txt'
readable.pipe(writable);
```

This function returns the destination stream, so you can set up pipe
chains like so:

```javascript
var r = fs.createReadStream('file.txt');
var z = zlib.createGzip();
var w = fs.createWriteStream('file.txt.gz');
r.pipe(z).pipe(w);
```

For example, emulating the Unix `cat` command:

```javascript
process.stdin.pipe(process.stdout);
```

By default [`end()`][] is called on the destination when the source stream
emits `end`, so that `destination` is no longer writable. Pass `{ end:
false }` as `options` to keep the destination stream open.

This keeps `writer` open so that "Goodbye" can be written at the
end.

```javascript
reader.pipe(writer, { end: false });
reader.on('end', function() {
  writer.end('Goodbye\n');
});
```

Note that `process.stderr` and `process.stdout` are never closed until
the process exits, regardless of the specified options.

#### readable.unpipe([destination])

* `destination` {[Writable][] Stream} Optional specific stream to unpipe

This method will remove the hooks set up for a previous `pipe()` call.

If the destination is not specified, then all pipes are removed.

If the destination is specified, but no pipe is set up for it, then
this is a no-op.

```javascript
var readable = getReadableStreamSomehow();
var writable = fs.createWriteStream('file.txt');
// All the data from readable goes into 'file.txt',
// but only for the first second
readable.pipe(writable);
setTimeout(function() {
  console.log('stop writing to file.txt');
  readable.unpipe(writable);
  console.log('manually close the file stream');
  writable.end();
}, 1000);
```

#### readable.unshift(chunk)

* `chunk` {Buffer | String} Chunk of data to unshift onto the read queue

This is useful in certain cases where a stream is being consumed by a
parser, which needs to "un-consume" some data that it has
optimistically pulled out of the source, so that the stream can be
passed on to some other party.

If you find that you must often call `stream.unshift(chunk)` in your
programs, consider implementing a [Transform][] stream instead.  (See API
for Stream Implementors, below.)

```javascript
// Pull off a header delimited by \n\n
// use unshift() if we get too much
// Call the callback with (error, header, stream)
var StringDecoder = require('string_decoder').StringDecoder;
function parseHeader(stream, callback) {
  stream.on('error', callback);
  stream.on('readable', onReadable);
  var decoder = new StringDecoder('utf8');
  var header = '';
  function onReadable() {
    var chunk;
    while (null !== (chunk = stream.read())) {
      var str = decoder.write(chunk);
      if (str.match(/\n\n/)) {
        // found the header boundary
        var split = str.split(/\n\n/);
        header += split.shift();
        var remaining = split.join('\n\n');
        var buf = new Buffer(remaining, 'utf8');
        if (buf.length)
          stream.unshift(buf);
        stream.removeListener('error', callback);
        stream.removeListener('readable', onReadable);
        // now the body of the message can be read from the stream.
        callback(null, header, stream);
      } else {
        // still reading the header.
        header += str;
      }
    }
  }
}
```

#### readable.wrap(stream)

* `stream` {Stream} An "old style" readable stream

Versions of Node prior to v0.10 had streams that did not implement the
entire Streams API as it is today.  (See "Compatibility" below for
more information.)

If you are using an older Node library that emits `'data'` events and
has a `pause()` method that is advisory only, then you can use the
`wrap()` method to create a [Readable][] stream that uses the old stream
as its data source.

You will very rarely ever need to call this function, but it exists
as a convenience for interacting with old Node programs and libraries.

For example:

```javascript
var OldReader = require('./old-api-module.js').OldReader;
var oreader = new OldReader;
var Readable = require('stream').Readable;
var myReader = new Readable().wrap(oreader);

myReader.on('readable', function() {
  myReader.read(); // etc.
});
```


### Class: stream.Writable

<!--type=class-->

The Writable stream interface is an abstraction for a *destination*
that you are writing data *to*.

Examples of writable streams include:

* [http requests, on the client](http.html#http_class_http_clientrequest)
* [http responses, on the server](http.html#http_class_http_serverresponse)
* [fs write streams](fs.html#fs_class_fs_writestream)
* [zlib streams][]
* [crypto streams][]
* [tcp sockets][]
* [child process stdin](child_process.html#child_process_child_stdin)
* [process.stdout][], [process.stderr][]

#### writable.write(chunk, [encoding], [callback])

* `chunk` {String | Buffer} The data to write
* `encoding` {String} The encoding, if `chunk` is a String
* `callback` {Function} Callback for when this chunk of data is flushed
* Returns: {Boolean} True if the data was handled completely.

This method writes some data to the underlying system, and calls the
supplied callback once the data has been fully handled.

The return value indicates if you should continue writing right now.
If the data had to be buffered internally, then it will return
`false`.  Otherwise, it will return `true`.

This return value is strictly advisory.  You MAY continue to write,
even if it returns `false`.  However, writes will be buffered in
memory, so it is best not to do this excessively.  Instead, wait for
the `drain` event before writing more data.

#### Event: 'drain'

If a [`writable.write(chunk)`][] call returns false, then the `drain`
event will indicate when it is appropriate to begin writing more data
to the stream.

```javascript
// Write the data to the supplied writable stream 1MM times.
// Be attentive to back-pressure.
function writeOneMillionTimes(writer, data, encoding, callback) {
  var i = 1000000;
  write();
  function write() {
    var ok = true;
    do {
      i -= 1;
      if (i === 0) {
        // last time!
        writer.write(data, encoding, callback);
      } else {
        // see if we should continue, or wait
        // don't pass the callback, because we're not done yet.
        ok = writer.write(data, encoding);
      }
    } while (i > 0 && ok);
    if (i > 0) {
      // had to stop early!
      // write some more once it drains
      writer.once('drain', write);
    }
  }
}
```

#### writable.end([chunk], [encoding], [callback])

* `chunk` {String | Buffer} Optional data to write
* `encoding` {String} The encoding, if `chunk` is a String
* `callback` {Function} Optional callback for when the stream is finished

Call this method when no more data will be written to the stream.  If
supplied, the callback is attached as a listener on the `finish` event.

Calling [`write()`][] after calling [`end()`][] will raise an error.

```javascript
// write 'hello, ' and then end with 'world!'
http.createServer(function (req, res) {
  res.write('hello, ');
  res.end('world!');
  // writing more now is not allowed!
});
```

#### Event: 'finish'

When the [`end()`][] method has been called, and all data has been flushed
to the underlying system, this event is emitted.

```javascript
var writer = getWritableStreamSomehow();
for (var i = 0; i < 100; i ++) {
  writer.write('hello, #' + i + '!\n');
}
writer.end('this is the end\n');
write.on('finish', function() {
  console.error('all writes are now complete.');
});
```

#### Event: 'pipe'

* `src` {[Readable][] Stream} source stream that is piping to this writable

This is emitted whenever the `pipe()` method is called on a readable
stream, adding this writable to its set of destinations.

```javascript
var writer = getWritableStreamSomehow();
var reader = getReadableStreamSomehow();
writer.on('pipe', function(src) {
  console.error('something is piping into the writer');
  assert.equal(src, reader);
});
reader.pipe(writer);
```

#### Event: 'unpipe'

* `src` {[Readable][] Stream} The source stream that [unpiped][] this writable

This is emitted whenever the [`unpipe()`][] method is called on a
readable stream, removing this writable from its set of destinations.

```javascript
var writer = getWritableStreamSomehow();
var reader = getReadableStreamSomehow();
writer.on('unpipe', function(src) {
  console.error('something has stopped piping into the writer');
  assert.equal(src, reader);
});
reader.pipe(writer);
reader.unpipe(writer);
```

### Class: stream.Duplex

Duplex streams are streams that implement both the [Readable][] and
[Writable][] interfaces.  See above for usage.

Examples of Duplex streams include:

* [tcp sockets][]
* [zlib streams][]
* [crypto streams][]


### Class: stream.Transform

Transform streams are [Duplex][] streams where the output is in some way
computed from the input.  They implement both the [Readable][] and
[Writable][] interfaces.  See above for usage.

Examples of Transform streams include:

* [zlib streams][]
* [crypto streams][]


## API for Stream Implementors

<!--type=misc-->

To implement any sort of stream, the pattern is the same:

1. Extend the appropriate parent class in your own subclass.  (The
   [`util.inherits`][] method is particularly helpful for this.)
2. Call the appropriate parent class constructor in your constructor,
   to be sure that the internal mechanisms are set up properly.
2. Implement one or more specific methods, as detailed below.

The class to extend and the method(s) to implement depend on the sort
of stream class you are writing:

<table>
  <thead>
    <tr>
      <th>
        <p>Use-case</p>
      </th>
      <th>
        <p>Class</p>
      </th>
      <th>
        <p>Method(s) to implement</p>
      </th>
    </tr>
  </thead>
  <tr>
    <td>
      <p>Reading only</p>
    </td>
    <td>
      <p>[Readable](#stream_class_stream_readable_1)</p>
    </td>
    <td>
      <p><code>[_read][]</code></p>
    </td>
  </tr>
  <tr>
    <td>
      <p>Writing only</p>
    </td>
    <td>
      <p>[Writable](#stream_class_stream_writable_1)</p>
    </td>
    <td>
      <p><code>[_write][]</code></p>
    </td>
  </tr>
  <tr>
    <td>
      <p>Reading and writing</p>
    </td>
    <td>
      <p>[Duplex](#stream_class_stream_duplex_1)</p>
    </td>
    <td>
      <p><code>[_read][]</code>, <code>[_write][]</code></p>
    </td>
  </tr>
  <tr>
    <td>
      <p>Operate on written data, then read the result</p>
    </td>
    <td>
      <p>[Transform](#stream_class_stream_transform_1)</p>
    </td>
    <td>
      <p><code>_transform</code>, <code>_flush</code></p>
    </td>
  </tr>
</table>

In your implementation code, it is very important to never call the
methods described in [API for Stream Consumers][] above.  Otherwise, you
can potentially cause adverse side effects in programs that consume
your streaming interfaces.

### Class: stream.Readable

<!--type=class-->

`stream.Readable` is an abstract class designed to be extended with an
underlying implementation of the [`_read(size)`][] method.

Please see above under [API for Stream Consumers][] for how to consume
streams in your programs.  What follows is an explanation of how to
implement Readable streams in your programs.

#### Example: A Counting Stream

<!--type=example-->

This is a basic example of a Readable stream.  It emits the numerals
from 1 to 1,000,000 in ascending order, and then ends.

```javascript
var Readable = require('stream').Readable;
var util = require('util');
util.inherits(Counter, Readable);

function Counter(opt) {
  Readable.call(this, opt);
  this._max = 1000000;
  this._index = 1;
}

Counter.prototype._read = function() {
  var i = this._index++;
  if (i > this._max)
    this.push(null);
  else {
    var str = '' + i;
    var buf = new Buffer(str, 'ascii');
    this.push(buf);
  }
};
```

#### Example: SimpleProtocol v1 (Sub-optimal)

This is similar to the `parseHeader` function described above, but
implemented as a custom stream.  Also, note that this implementation
does not convert the incoming data to a string.

However, this would be better implemented as a [Transform][] stream.  See
below for a better implementation.

```javascript
// A parser for a simple data protocol.
// The "header" is a JSON object, followed by 2 \n characters, and
// then a message body.
//
// NOTE: This can be done more simply as a Transform stream!
// Using Readable directly for this is sub-optimal.  See the
// alternative example below under the Transform section.

var Readable = require('stream').Readable;
var util = require('util');

util.inherits(SimpleProtocol, Readable);

function SimpleProtocol(source, options) {
  if (!(this instanceof SimpleProtocol))
    return new SimpleProtocol(options);

  Readable.call(this, options);
  this._inBody = false;
  this._sawFirstCr = false;

  // source is a readable stream, such as a socket or file
  this._source = source;

  var self = this;
  source.on('end', function() {
    self.push(null);
  });

  // give it a kick whenever the source is readable
  // read(0) will not consume any bytes
  source.on('readable', function() {
    self.read(0);
  });

  this._rawHeader = [];
  this.header = null;
}

SimpleProtocol.prototype._read = function(n) {
  if (!this._inBody) {
    var chunk = this._source.read();

    // if the source doesn't have data, we don't have data yet.
    if (chunk === null)
      return this.push('');

    // check if the chunk has a \n\n
    var split = -1;
    for (var i = 0; i < chunk.length; i++) {
      if (chunk[i] === 10) { // '\n'
        if (this._sawFirstCr) {
          split = i;
          break;
        } else {
          this._sawFirstCr = true;
        }
      } else {
        this._sawFirstCr = false;
      }
    }

    if (split === -1) {
      // still waiting for the \n\n
      // stash the chunk, and try again.
      this._rawHeader.push(chunk);
      this.push('');
    } else {
      this._inBody = true;
      var h = chunk.slice(0, split);
      this._rawHeader.push(h);
      var header = Buffer.concat(this._rawHeader).toString();
      try {
        this.header = JSON.parse(header);
      } catch (er) {
        this.emit('error', new Error('invalid simple protocol data'));
        return;
      }
      // now, because we got some extra data, unshift the rest
      // back into the read queue so that our consumer will see it.
      var b = chunk.slice(split);
      this.unshift(b);

      // and let them know that we are done parsing the header.
      this.emit('header', this.header);
    }
  } else {
    // from there on, just provide the data to our consumer.
    // careful not to push(null), since that would indicate EOF.
    var chunk = this._source.read();
    if (chunk) this.push(chunk);
  }
};

// Usage:
// var parser = new SimpleProtocol(source);
// Now parser is a readable stream that will emit 'header'
// with the parsed header data.
```


#### new stream.Readable([options])

* `options` {Object}
  * `highWaterMark` {Number} The maximum number of bytes to store in
    the internal buffer before ceasing to read from the underlying
    resource.  Default=16kb
  * `encoding` {String} If specified, then buffers will be decoded to
    strings using the specified encoding.  Default=null
  * `objectMode` {Boolean} Whether this stream should behave
    as a stream of objects. Meaning that stream.read(n) returns
    a single value instead of a Buffer of size n

In classes that extend the Readable class, make sure to call the
Readable constructor so that the buffering settings can be properly
initialized.

#### readable.\_read(size)

* `size` {Number} Number of bytes to read asynchronously

Note: **Implement this function, but do NOT call it directly.**

This function should NOT be called directly.  It should be implemented
by child classes, and only called by the internal Readable class
methods.

All Readable stream implementations must provide a `_read` method to
fetch data from the underlying resource.

This method is prefixed with an underscore because it is internal to
the class that defines it, and should not be called directly by user
programs.  However, you **are** expected to override this method in
your own extension classes.

When data is available, put it into the read queue by calling
`readable.push(chunk)`.  If `push` returns false, then you should stop
reading.  When `_read` is called again, you should start pushing more
data.

The `size` argument is advisory.  Implementations where a "read" is a
single call that returns data can use this to know how much data to
fetch.  Implementations where that is not relevant, such as TCP or
TLS, may ignore this argument, and simply provide data whenever it
becomes available.  There is no need, for example to "wait" until
`size` bytes are available before calling [`stream.push(chunk)`][].

#### readable.push(chunk, [encoding])

* `chunk` {Buffer | null | String} Chunk of data to push into the read queue
* `encoding` {String} Encoding of String chunks.  Must be a valid
  Buffer encoding, such as `'utf8'` or `'ascii'`
* return {Boolean} Whether or not more pushes should be performed

Note: **This function should be called by Readable implementors, NOT
by consumers of Readable streams.**

The `_read()` function will not be called again until at least one
`push(chunk)` call is made.

The `Readable` class works by putting data into a read queue to be
pulled out later by calling the `read()` method when the `'readable'`
event fires.

The `push()` method will explicitly insert some data into the read
queue.  If it is called with `null` then it will signal the end of the
data (EOF).

This API is designed to be as flexible as possible.  For example,
you may be wrapping a lower-level source which has some sort of
pause/resume mechanism, and a data callback.  In those cases, you
could wrap the low-level source object by doing something like this:

```javascript
// source is an object with readStop() and readStart() methods,
// and an `ondata` member that gets called when it has data, and
// an `onend` member that gets called when the data is over.

util.inherits(SourceWrapper, Readable);

function SourceWrapper(options) {
  Readable.call(this, options);

  this._source = getLowlevelSourceObject();
  var self = this;

  // Every time there's data, we push it into the internal buffer.
  this._source.ondata = function(chunk) {
    // if push() returns false, then we need to stop reading from source
    if (!self.push(chunk))
      self._source.readStop();
  };

  // When the source ends, we push the EOF-signalling `null` chunk
  this._source.onend = function() {
    self.push(null);
  };
}

// _read will be called when the stream wants to pull more data in
// the advisory size argument is ignored in this case.
SourceWrapper.prototype._read = function(size) {
  this._source.readStart();
};
```


### Class: stream.Writable

<!--type=class-->

`stream.Writable` is an abstract class designed to be extended with an
underlying implementation of the [`_write(chunk, encoding, callback)`][] method.

Please see above under [API for Stream Consumers][] for how to consume
writable streams in your programs.  What follows is an explanation of
how to implement Writable streams in your programs.

#### new stream.Writable([options])

* `options` {Object}
  * `highWaterMark` {Number} Buffer level when [`write()`][] starts
    returning false. Default=16kb
  * `decodeStrings` {Boolean} Whether or not to decode strings into
    Buffers before passing them to [`_write()`][].  Default=true

In classes that extend the Writable class, make sure to call the
constructor so that the buffering settings can be properly
initialized.

#### writable.\_write(chunk, encoding, callback)

* `chunk` {Buffer | String} The chunk to be written.  Will always
  be a buffer unless the `decodeStrings` option was set to `false`.
* `encoding` {String} If the chunk is a string, then this is the
  encoding type.  Ignore chunk is a buffer.  Note that chunk will
  **always** be a buffer unless the `decodeStrings` option is
  explicitly set to `false`.
* `callback` {Function} Call this function (optionally with an error
  argument) when you are done processing the supplied chunk.

All Writable stream implementations must provide a [`_write()`][]
method to send data to the underlying resource.

Note: **This function MUST NOT be called directly.**  It should be
implemented by child classes, and called by the internal Writable
class methods only.

Call the callback using the standard `callback(error)` pattern to
signal that the write completed successfully or with an error.

If the `decodeStrings` flag is set in the constructor options, then
`chunk` may be a string rather than a Buffer, and `encoding` will
indicate the sort of string that it is.  This is to support
implementations that have an optimized handling for certain string
data encodings.  If you do not explicitly set the `decodeStrings`
option to `false`, then you can safely ignore the `encoding` argument,
and assume that `chunk` will always be a Buffer.

This method is prefixed with an underscore because it is internal to
the class that defines it, and should not be called directly by user
programs.  However, you **are** expected to override this method in
your own extension classes.

### writable.\_writev(chunks, callback)

* `chunks` {Array} The chunks to be written.  Each chunk has following
  format: `{ chunk: ..., encoding: ... }`.
* `callback` {Function} Call this function (optionally with an error
  argument) when you are done processing the supplied chunks.

This function is completely optional to implement. In the most cases
it is unnecessary.  If implemented, it will be called with all the
chunks that are buffered in the write queue.

<<<<<<< HEAD
### writable.write(chunk, [encoding], [callback])

* `chunk` {Buffer | String} Data to be written
* `encoding` {String} Optional.  If `chunk` is a string, then encoding
  defaults to `'utf8'`
* `callback` {Function} Optional.  Called when this chunk is
  successfully written.
* Returns {Boolean}

Writes `chunk` to the stream.  Returns `true` if the data has been
flushed to the underlying resource.  Returns `false` to indicate that
the buffer is full, and the data will be sent out in the future. The
`'drain'` event will indicate when the buffer is empty again.

The specifics of when `write()` will return false, is determined by
the `highWaterMark` option provided to the constructor.

### writable.cork()

Forces buffering of all writes.

Buffered data will be flushed either at `.uncork()` or at `.end()` call.

### writable.uncork()

Flush all data, buffered since `.cork()` call.

### writable.end([chunk], [encoding], [callback])

* `chunk` {Buffer | String} Optional final data to be written
* `encoding` {String} Optional.  If `chunk` is a string, then encoding
  defaults to `'utf8'`
* `callback` {Function} Optional.  Called when the final chunk is
  successfully written.

Call this method to signal the end of the data being written to the
stream.

### Event: 'drain'

Emitted when the stream's write queue empties and it's safe to write
without buffering again. Listen for it when `stream.write()` returns
`false`.

### Event: 'error'

Emitted if there was an error receiving data.

### Event: 'close'

Emitted when the underlying resource (for example, the backing file
descriptor) has been closed. Not all streams will emit this.

### Event: 'finish'

When `end()` is called and there are no more chunks to write, this
event is emitted.

### Event: 'pipe'

* `source` {Readable Stream}

Emitted when the stream is passed to a readable stream's pipe method.

### Event 'unpipe'

* `source` {Readable Stream}

Emitted when a previously established `pipe()` is removed using the
source Readable stream's `unpipe()` method.

## Class: stream.Duplex
=======
### Class: stream.Duplex
>>>>>>> 48a4600c

<!--type=class-->

A "duplex" stream is one that is both Readable and Writable, such as a
TCP socket connection.

Note that `stream.Duplex` is an abstract class designed to be extended
with an underlying implementation of the `_read(size)` and
[`_write(chunk, encoding, callback)`][] methods as you would with a
Readable or Writable stream class.

Since JavaScript doesn't have multiple prototypal inheritance, this
class prototypally inherits from Readable, and then parasitically from
Writable.  It is thus up to the user to implement both the lowlevel
`_read(n)` method as well as the lowlevel
[`_write(chunk, encoding, callback)`][] method on extension duplex classes.

#### new stream.Duplex(options)

* `options` {Object} Passed to both Writable and Readable
  constructors. Also has the following fields:
  * `allowHalfOpen` {Boolean} Default=true.  If set to `false`, then
    the stream will automatically end the readable side when the
    writable side ends and vice versa.

In classes that extend the Duplex class, make sure to call the
constructor so that the buffering settings can be properly
initialized.


### Class: stream.Transform

A "transform" stream is a duplex stream where the output is causally
connected in some way to the input, such as a [zlib][] stream or a
[crypto][] stream.

There is no requirement that the output be the same size as the input,
the same number of chunks, or arrive at the same time.  For example, a
Hash stream will only ever have a single chunk of output which is
provided when the input is ended.  A zlib stream will either produce
much smaller or much larger than its input.

Rather than implement the [`_read()`][] and [`_write()`][] methods, Transform
classes must implement the `_transform()` method, and may optionally
also implement the `_flush()` method.  (See below.)

#### new stream.Transform([options])

* `options` {Object} Passed to both Writable and Readable
  constructors.

In classes that extend the Transform class, make sure to call the
constructor so that the buffering settings can be properly
initialized.

#### transform.\_transform(chunk, encoding, callback)

* `chunk` {Buffer | String} The chunk to be transformed.  Will always
  be a buffer unless the `decodeStrings` option was set to `false`.
* `encoding` {String} If the chunk is a string, then this is the
  encoding type.  (Ignore if `decodeStrings` chunk is a buffer.)
* `callback` {Function} Call this function (optionally with an error
  argument) when you are done processing the supplied chunk.

Note: **This function MUST NOT be called directly.**  It should be
implemented by child classes, and called by the internal Transform
class methods only.

All Transform stream implementations must provide a `_transform`
method to accept input and produce output.

`_transform` should do whatever has to be done in this specific
Transform class, to handle the bytes being written, and pass them off
to the readable portion of the interface.  Do asynchronous I/O,
process things, and so on.

Call `transform.push(outputChunk)` 0 or more times to generate output
from this input chunk, depending on how much data you want to output
as a result of this chunk.

Call the callback function only when the current chunk is completely
consumed.  Note that there may or may not be output as a result of any
particular input chunk.

This method is prefixed with an underscore because it is internal to
the class that defines it, and should not be called directly by user
programs.  However, you **are** expected to override this method in
your own extension classes.

#### transform.\_flush(callback)

* `callback` {Function} Call this function (optionally with an error
  argument) when you are done flushing any remaining data.

Note: **This function MUST NOT be called directly.**  It MAY be implemented
by child classes, and if so, will be called by the internal Transform
class methods only.

In some cases, your transform operation may need to emit a bit more
data at the end of the stream.  For example, a `Zlib` compression
stream will store up some internal state so that it can optimally
compress the output.  At the end, however, it needs to do the best it
can with what is left, so that the data will be complete.

In those cases, you can implement a `_flush` method, which will be
called at the very end, after all the written data is consumed, but
before emitting `end` to signal the end of the readable side.  Just
like with `_transform`, call `transform.push(chunk)` zero or more
times, as appropriate, and call `callback` when the flush operation is
complete.

This method is prefixed with an underscore because it is internal to
the class that defines it, and should not be called directly by user
programs.  However, you **are** expected to override this method in
your own extension classes.

#### Example: `SimpleProtocol` parser v2

The example above of a simple protocol parser can be implemented
simply by using the higher level [Transform][] stream class, similar to
the `parseHeader` and `SimpleProtocol v1` examples above.

In this example, rather than providing the input as an argument, it
would be piped into the parser, which is a more idiomatic Node stream
approach.

```javascript
var util = require('util');
var Transform = require('stream').Transform);
util.inherits(SimpleProtocol, Transform);

function SimpleProtocol(options) {
  if (!(this instanceof SimpleProtocol))
    return new SimpleProtocol(options);

  Transform.call(this, options);
  this._inBody = false;
  this._sawFirstCr = false;
  this._rawHeader = [];
  this.header = null;
}

SimpleProtocol.prototype._transform = function(chunk, encoding, done) {
  if (!this._inBody) {
    // check if the chunk has a \n\n
    var split = -1;
    for (var i = 0; i < chunk.length; i++) {
      if (chunk[i] === 10) { // '\n'
        if (this._sawFirstCr) {
          split = i;
          break;
        } else {
          this._sawFirstCr = true;
        }
      } else {
        this._sawFirstCr = false;
      }
    }

    if (split === -1) {
      // still waiting for the \n\n
      // stash the chunk, and try again.
      this._rawHeader.push(chunk);
    } else {
      this._inBody = true;
      var h = chunk.slice(0, split);
      this._rawHeader.push(h);
      var header = Buffer.concat(this._rawHeader).toString();
      try {
        this.header = JSON.parse(header);
      } catch (er) {
        this.emit('error', new Error('invalid simple protocol data'));
        return;
      }
      // and let them know that we are done parsing the header.
      this.emit('header', this.header);

      // now, because we got some extra data, emit this first.
      this.push(chunk.slice(split));
    }
  } else {
    // from there on, just provide the data to our consumer as-is.
    this.push(chunk);
  }
  done();
};

// Usage:
// var parser = new SimpleProtocol();
// source.pipe(parser)
// Now parser is a readable stream that will emit 'header'
// with the parsed header data.
```


### Class: stream.PassThrough

This is a trivial implementation of a [Transform][] stream that simply
passes the input bytes across to the output.  Its purpose is mainly
for examples and testing, but there are occasionally use cases where
it can come in handy as a building block for novel sorts of streams.


## Streams: Under the Hood

<!--type=misc-->

### Buffering

<!--type=misc-->

Both Writable and Readable streams will buffer data on an internal
object called `_writableState.buffer` or `_readableState.buffer`,
respectively.

The amount of data that will potentially be buffered depends on the
`highWaterMark` option which is passed into the constructor.

Buffering in Readable streams happens when the implementation calls
[`stream.push(chunk)`][].  If the consumer of the Stream does not call
`stream.read()`, then the data will sit in the internal queue until it
is consumed.

Buffering in Writable streams happens when the user calls
[`stream.write(chunk)`][] repeatedly, even when `write()` returns `false`.

The purpose of streams, especially with the `pipe()` method, is to
limit the buffering of data to acceptable levels, so that sources and
destinations of varying speed will not overwhelm the available memory.

### `stream.read(0)`

There are some cases where you want to trigger a refresh of the
underlying readable stream mechanisms, without actually consuming any
data.  In that case, you can call `stream.read(0)`, which will always
return null.

If the internal read buffer is below the `highWaterMark`, and the
stream is not currently reading, then calling `read(0)` will trigger
a low-level `_read` call.

There is almost never a need to do this.  However, you will see some
cases in Node's internals where this is done, particularly in the
Readable stream class internals.

### `stream.push('')`

Pushing a zero-byte string or Buffer (when not in [Object mode][]) has an
interesting side effect.  Because it *is* a call to
[`stream.push()`][], it will end the `reading` process.  However, it
does *not* add any data to the readable buffer, so there's nothing for
a user to consume.

Very rarely, there are cases where you have no data to provide now,
but the consumer of your stream (or, perhaps, another bit of your own
code) will know when to check again, by calling `stream.read(0)`.  In
those cases, you *may* call `stream.push('')`.

So far, the only use case for this functionality is in the
[tls.CryptoStream][] class, which is deprecated in Node v0.12.  If you
find that you have to use `stream.push('')`, please consider another
approach, because it almost certainly indicates that something is
horribly wrong.

### Compatibility with Older Node Versions

<!--type=misc-->

In versions of Node prior to v0.10, the Readable stream interface was
simpler, but also less powerful and less useful.

* Rather than waiting for you to call the `read()` method, `'data'`
  events would start emitting immediately.  If you needed to do some
  I/O to decide how to handle data, then you had to store the chunks
  in some kind of buffer so that they would not be lost.
* The `pause()` method was advisory, rather than guaranteed.  This
  meant that you still had to be prepared to receive `'data'` events
  even when the stream was in a paused state.

In Node v0.10, the Readable class described below was added.  For
backwards compatibility with older Node programs, Readable streams
switch into "flowing mode" when a `'data'` event handler is added, or
when the `pause()` or `resume()` methods are called.  The effect is
that, even if you are not using the new `read()` method and
`'readable'` event, you no longer have to worry about losing `'data'`
chunks.

Most programs will continue to function normally.  However, this
introduces an edge case in the following conditions:

* No `'data'` event handler is added.
* The `pause()` and `resume()` methods are never called.

For example, consider the following code:

```javascript
// WARNING!  BROKEN!
net.createServer(function(socket) {

  // we add an 'end' method, but never consume the data
  socket.on('end', function() {
    // It will never get here.
    socket.end('I got your message (but didnt read it)\n');
  });

}).listen(1337);
```

In versions of node prior to v0.10, the incoming message data would be
simply discarded.  However, in Node v0.10 and beyond, the socket will
remain paused forever.

The workaround in this situation is to call the `resume()` method to
trigger "old mode" behavior:

```javascript
// Workaround
net.createServer(function(socket) {

  socket.on('end', function() {
    socket.end('I got your message (but didnt read it)\n');
  });

  // start the flow of data, discarding it.
  socket.resume();

}).listen(1337);
```

In addition to new Readable streams switching into flowing-mode, pre-v0.10
style streams can be wrapped in a Readable class using the `wrap()`
method.


### Object Mode

<!--type=misc-->

Normally, Streams operate on Strings and Buffers exclusively.

Streams that are in **object mode** can emit generic JavaScript values
other than Buffers and Strings.

A Readable stream in object mode will always return a single item from
a call to `stream.read(size)`, regardless of what the size argument
is.

A Writable stream in object mode will always ignore the `encoding`
argument to `stream.write(data, encoding)`.

The special value `null` still retains its special value for object
mode streams.  That is, for object mode readable streams, `null` as a
return value from `stream.read()` indicates that there is no more
data, and [`stream.push(null)`][] will signal the end of stream data
(`EOF`).

No streams in Node core are object mode streams.  This pattern is only
used by userland streaming libraries.

You should set `objectMode` in your stream child class constructor on
the options object.  Setting `objectMode` mid-stream is not safe.

### State Objects

[Readable][] streams have a member object called `_readableState`.
[Writable][] streams have a member object called `_writableState`.
[Duplex][] streams have both.

**These objects should generally not be modified in child classes.**
However, if you have a Duplex or Transform stream that should be in
`objectMode` on the readable side, and not in `objectMode` on the
writable side, then you may do this in the constructor by setting the
flag explicitly on the appropriate state object.

```javascript
var util = require('util');
var StringDecoder = require('string_decoder').StringDecoder;
var Transform = require('stream').Transform;
util.inherits(JSONParseStream, Transform);

// Gets \n-delimited JSON string data, and emits the parsed objects
function JSONParseStream(options) {
  if (!(this instanceof JSONParseStream))
    return new JSONParseStream(options);

  Transform.call(this, options);
  this._writableState.objectMode = false;
  this._readableState.objectMode = true;
  this._buffer = '';
  this._decoder = new StringDecoder('utf8');
}

JSONParseStream.prototype._transform = function(chunk, encoding, cb) {
  this._buffer += this._decoder.write(chunk);
  // split on newlines
  var lines = this._buffer.split(/\r?\n/);
  // keep the last partial line buffered
  this._buffer = lines.pop();
  for (var l = 0; l < lines.length; l++) {
    var line = lines[l];
    try {
      var obj = JSON.parse(line);
    } catch (er) {
      this.emit('error', er);
      return;
    }
    // push the parsed object out to the readable consumer
    this.push(obj);
  }
  cb();
};

JSONParseStream.prototype._flush = function(cb) {
  // Just handle any leftover
  var rem = this._buffer.trim();
  if (rem) {
    try {
      var obj = JSON.parse(rem);
    } catch (er) {
      this.emit('error', er);
      return;
    }
    // push the parsed object out to the readable consumer
    this.push(obj);
  }
  cb();
};
```

The state objects contain other useful information for debugging the
state of streams in your programs.  It is safe to look at them, but
beyond setting option flags in the constructor, it is **not** safe to
modify them.


[EventEmitter]: events.html#events_class_events_eventemitter
[Object mode]: #stream_object_mode
[`stream.push(chunk)`]: #stream_readable_push_chunk_encoding
[`stream.push(null)`]: #stream_readable_push_chunk_encoding
[`stream.push()`]: #stream_readable_push_chunk_encoding
[`unpipe()`]: #stream_readable_unpipe_destination
[unpiped]: #stream_readable_unpipe_destination
[tcp sockets]: net.html#net_class_net_socket
[zlib streams]: zlib.html
[zlib]: zlib.html
[crypto streams]: crypto.html
[crypto]: crypto.html
[tls.CryptoStream]: tls.html#tls_class_cryptostream
[process.stdin]: process.html#process_process_stdin
[stdout]: process.html#process_process_stdout
[process.stdout]: process.html#process_process_stdout
[process.stderr]: process.html#process_process_stderr
[child process stdout and stderr]: child_process.html#child_process_child_stdout
[API for Stream Consumers]: #stream_api_for_stream_consumers
[API for Stream Implementors]: #stream_api_for_stream_implementors
[Readable]: #stream_class_stream_readable
[Writable]: #stream_class_stream_writable
[Duplex]: #stream_class_stream_duplex
[Transform]: #stream_class_stream_transform
[`_read(size)`]: #stream_readable_read_size_1
[`_read()`]: #stream_readable_read_size_1
[_read]: #stream_readable_read_size_1
[`writable.write(chunk)`]
[`write(chunk, encoding, callback)`]: #stream_writable_write_chunk_encoding_callback
[`write()`]: #stream_writable_write_chunk_encoding_callback
[`stream.write(chunk)`]: #stream_writable_write_chunk_encoding_callback
[`_write(chunk, encoding, callback)`]: #stream_writable_write_chunk_encoding_callback_1
[`_write()`]: #stream_writable_write_chunk_encoding_callback_1
[_write]: #stream_writable_write_chunk_encoding_callback_1
[`util.inherits`]: util.html#util_util_inherits_constructor_superconstructor
[`end()`]: #stream_writable_end_chunk_encoding_callback<|MERGE_RESOLUTION|>--- conflicted
+++ resolved
@@ -505,6 +505,16 @@
   }
 }
 ```
+
+#### writable.cork()
+
+Forces buffering of all writes.
+
+Buffered data will be flushed either at `.uncork()` or at `.end()` call.
+
+#### writable.uncork()
+
+Flush all data, buffered since `.cork()` call.
 
 #### writable.end([chunk], [encoding], [callback])
 
@@ -1003,86 +1013,16 @@
 * `callback` {Function} Call this function (optionally with an error
   argument) when you are done processing the supplied chunks.
 
-This function is completely optional to implement. In the most cases
-it is unnecessary.  If implemented, it will be called with all the
-chunks that are buffered in the write queue.
-
-<<<<<<< HEAD
-### writable.write(chunk, [encoding], [callback])
-
-* `chunk` {Buffer | String} Data to be written
-* `encoding` {String} Optional.  If `chunk` is a string, then encoding
-  defaults to `'utf8'`
-* `callback` {Function} Optional.  Called when this chunk is
-  successfully written.
-* Returns {Boolean}
-
-Writes `chunk` to the stream.  Returns `true` if the data has been
-flushed to the underlying resource.  Returns `false` to indicate that
-the buffer is full, and the data will be sent out in the future. The
-`'drain'` event will indicate when the buffer is empty again.
-
-The specifics of when `write()` will return false, is determined by
-the `highWaterMark` option provided to the constructor.
-
-### writable.cork()
-
-Forces buffering of all writes.
-
-Buffered data will be flushed either at `.uncork()` or at `.end()` call.
-
-### writable.uncork()
-
-Flush all data, buffered since `.cork()` call.
-
-### writable.end([chunk], [encoding], [callback])
-
-* `chunk` {Buffer | String} Optional final data to be written
-* `encoding` {String} Optional.  If `chunk` is a string, then encoding
-  defaults to `'utf8'`
-* `callback` {Function} Optional.  Called when the final chunk is
-  successfully written.
-
-Call this method to signal the end of the data being written to the
-stream.
-
-### Event: 'drain'
-
-Emitted when the stream's write queue empties and it's safe to write
-without buffering again. Listen for it when `stream.write()` returns
-`false`.
-
-### Event: 'error'
-
-Emitted if there was an error receiving data.
-
-### Event: 'close'
-
-Emitted when the underlying resource (for example, the backing file
-descriptor) has been closed. Not all streams will emit this.
-
-### Event: 'finish'
-
-When `end()` is called and there are no more chunks to write, this
-event is emitted.
-
-### Event: 'pipe'
-
-* `source` {Readable Stream}
-
-Emitted when the stream is passed to a readable stream's pipe method.
-
-### Event 'unpipe'
-
-* `source` {Readable Stream}
-
-Emitted when a previously established `pipe()` is removed using the
-source Readable stream's `unpipe()` method.
-
-## Class: stream.Duplex
-=======
+Note: **This function MUST NOT be called directly.**  It may be
+implemented by child classes, and called by the internal Writable
+class methods only.
+
+This function is completely optional to implement. In most cases it is
+unnecessary.  If implemented, it will be called with all the chunks
+that are buffered in the write queue.
+
+
 ### Class: stream.Duplex
->>>>>>> 48a4600c
 
 <!--type=class-->
 
